--- conflicted
+++ resolved
@@ -4,10 +4,6 @@
     "name" : "AiTools",
     "short" : "talk to a robot",
     "requirements" : ["aiohttp"],
-<<<<<<< HEAD
-    "hidden" : true,
-=======
->>>>>>> 130c50ec
     "description" : "you will need to get a brain from https://brainshop.ai and [p]set api brainshopai brain_id <id> brain_key <key>",
     "tags" : ["ai", "cleverbot"]
 }